--- conflicted
+++ resolved
@@ -47,15 +47,10 @@
 
     const timerRef = useRef<NodeJS.Timer | null>(null);
 
-<<<<<<< HEAD
-    const [showCardAssignment, setShowCardAssignment] = useState(false);
-    const [selectedCard, setSelectedCard] = useState<CardColor>(null);
-=======
     // Card assignment/removal state
     const [showCardActionModal, setShowCardActionModal] = useState(false);
     const [selectedCard, setSelectedCard] = useState<CardColor>(null);
     const [removalMode, setRemovalMode] = useState(false);
->>>>>>> 4df1b9e4
     const [fencer1Cards, setFencer1Cards] = useState<FencerCard[]>([]);
     const [fencer2Cards, setFencer2Cards] = useState<FencerCard[]>([]);
 
@@ -93,8 +88,6 @@
         }
     };
 
-<<<<<<< HEAD
-=======
     // When removing a card, remove one instance (if present) from the fencer's card array.
     const removeCard = (fencer: 1 | 2) => {
         if (selectedCard) {
@@ -119,7 +112,6 @@
         }
     };
 
->>>>>>> 4df1b9e4
     const updateScore = (fencer: 1 | 2, increment: boolean) => {
         if (fencer === 1) {
             setFencer1Score(prev => Math.max(0, increment ? prev + 1 : prev - 1));
@@ -182,8 +174,6 @@
         }
     };
 
-<<<<<<< HEAD
-=======
     // Aggregates cards for each fencer.
     // If a fencer has more than 3 of a given card type, display one aggregated indicator showing the count.
     const renderAggregatedCards = (cards: FencerCard[]) => {
@@ -220,7 +210,6 @@
         return elements;
     };
 
->>>>>>> 4df1b9e4
     return (
         <View style={[styles.container, kawaiiMode && kawaiiModeStyles.container]}>
             <TouchableOpacity
@@ -251,33 +240,20 @@
                         isRunning ? styles.timerStatusRunning : styles.timerStatusStopped,
                     ]}
                 >
-<<<<<<< HEAD
-                    {isRunning ? 'Tap to pause' : 'Tap to start'}
-=======
                     {isRunning ? 'Tap to pause, hold for options' : 'Tap to start, hold for options'}
->>>>>>> 4df1b9e4
                 </Text>
             </TouchableOpacity>
 
             {/* Score Section */}
             <View style={styles.scoreContainer}>
                 <View style={styles.fencerContainer}>
-<<<<<<< HEAD
+                    {/* Fixed space for cards */}
+                    <View style={styles.cardsContainer}>
+                        {renderAggregatedCards(fencer1Cards)}
+                    </View>
                     <Text style={styles.fencerLabel}>
                         {kawaiiMode ? 'Kitten 1' : fencer1Name}
                     </Text>
-=======
-                    {/* Fixed space for cards */}
->>>>>>> 4df1b9e4
-                    <View style={styles.cardsContainer}>
-                        {renderAggregatedCards(fencer1Cards)}
-                    </View>
-<<<<<<< HEAD
-=======
-                    <Text style={styles.fencerLabel}>
-                        {kawaiiMode ? 'Kitten 1' : fencer1Name}
-                    </Text>
->>>>>>> 4df1b9e4
                     <Text style={styles.scoreText}>{fencer1Score}</Text>
                     <View style={styles.buttonContainer}>
                         <TouchableOpacity
@@ -300,22 +276,13 @@
                 </View>
 
                 <View style={styles.fencerContainer}>
-<<<<<<< HEAD
+                    {/* Fixed space for cards */}
+                    <View style={styles.cardsContainer}>
+                        {renderAggregatedCards(fencer2Cards)}
+                    </View>
                     <Text style={styles.fencerLabel}>
                         {kawaiiMode ? 'Kitten 2' : fencer2Name}
                     </Text>
-=======
-                    {/* Fixed space for cards */}
->>>>>>> 4df1b9e4
-                    <View style={styles.cardsContainer}>
-                        {renderAggregatedCards(fencer2Cards)}
-                    </View>
-<<<<<<< HEAD
-=======
-                    <Text style={styles.fencerLabel}>
-                        {kawaiiMode ? 'Kitten 2' : fencer2Name}
-                    </Text>
->>>>>>> 4df1b9e4
                     <Text style={styles.scoreText}>{fencer2Score}</Text>
                     <View style={styles.buttonContainer}>
                         <TouchableOpacity
@@ -362,21 +329,6 @@
                 </TouchableOpacity>
             )}
 
-<<<<<<< HEAD
-            {/* Card Assignment Modal */}
-            {showCardAssignment && (
-                <View style={styles.assignmentContainer}>
-                    <Text style={styles.assignmentText}>
-                        Assign {selectedCard} card to:
-                    </Text>
-                    <View style={styles.assignmentButtons}>
-                        <TouchableOpacity style={styles.assignButton} onPress={() => assignCard(1)}>
-                            <Text style={styles.assignButtonText}>Fencer 1</Text>
-                        </TouchableOpacity>
-                        <TouchableOpacity style={styles.assignButton} onPress={() => assignCard(2)}>
-                            <Text style={styles.assignButtonText}>Fencer 2</Text>
-                        </TouchableOpacity>
-=======
             {/* Card Action Modal */}
             {showCardActionModal && (
                 <Modal
@@ -441,30 +393,12 @@
                                 <Text style={styles.modalCloseButtonText}>Cancel</Text>
                             </TouchableOpacity>
                         </View>
->>>>>>> 4df1b9e4
                     </View>
                 </Modal>
             )}
 
             {/* Card Color Buttons */}
             <View style={styles.cardButtonsContainer}>
-<<<<<<< HEAD
-                <TouchableOpacity
-                    style={styles.cardButton}
-                    onPress={() => handleCardPress('yellow')}
-                >
-                    <Text style={styles.cardButtonText}>Yellow</Text>
-                </TouchableOpacity>
-                <TouchableOpacity
-                    style={styles.cardButton}
-                    onPress={() => handleCardPress('red')}
-                >
-                    <Text style={styles.cardButtonText}>Red</Text>
-                </TouchableOpacity>
-                <TouchableOpacity
-                    style={styles.cardButton}
-                    onPress={() => handleCardPress('black')}
-=======
                 <Pressable
                     style={({ pressed }) => [
                         styles.cardButton,
@@ -495,7 +429,6 @@
                     ]}
                     onPress={() => handleCardPress('black', false)}
                     onLongPress={() => handleCardPress('black', true)}
->>>>>>> 4df1b9e4
                 >
                     <Text style={[styles.cardButtonText, { color: 'white' }]}>Black</Text>
                 </Pressable>
@@ -579,28 +512,18 @@
         fontSize: 30,
         fontWeight: '600',
         marginBottom: 0,
-<<<<<<< HEAD
-        paddingBottom: 0,
-        marginRight: 15,
-=======
->>>>>>> 4df1b9e4
     },
     scoreText: {
         fontSize: 100,
         fontWeight: 'bold',
         marginBottom: 10,
-        marginRight: 10,
     },
     buttonContainer: {
         flexDirection: 'row',
         marginHorizontal: 10,
     },
     scoreButton: {
-<<<<<<< HEAD
-        backgroundColor: '#007AFF',
-=======
         backgroundColor: '#001f3f',
->>>>>>> 4df1b9e4
         width: 80,
         height: 80,
         borderRadius: 10,
@@ -619,11 +542,7 @@
     cardButtonsContainer: {
         flexDirection: 'row',
         position: 'absolute',
-<<<<<<< HEAD
-        bottom: 80,
-=======
         bottom: 5, // Now touches the bottom of the screen
->>>>>>> 4df1b9e4
         left: 0,
         right: 0,
         height: 80,
@@ -698,11 +617,7 @@
     },
     assignmentContainer: {
         position: 'absolute',
-<<<<<<< HEAD
-        bottom: 160,
-=======
         bottom: 200,
->>>>>>> 4df1b9e4
         left: 0,
         right: 0,
         backgroundColor: '#fff',
@@ -729,13 +644,6 @@
         color: '#fff',
         textAlign: 'center',
         fontSize: 18,
-<<<<<<< HEAD
-    },
-    cardsContainer: {
-        flexDirection: 'row',
-        marginTop: 8,
-=======
->>>>>>> 4df1b9e4
     },
     cardIndicator: {
         width: 15,
@@ -744,10 +652,19 @@
         borderWidth: 1,
         borderColor: '#000',
         marginRight: 4,
-<<<<<<< HEAD
+    },
+    aggregatedIndicator: {
+        width: 25,
+        height: 25,
+        borderRadius: 5,
+    },
+    cardCountText: {
+        fontWeight: 'bold',
+        textAlign: 'center',
+        fontSize: 16,
     },
     doubleTouchButton: {
-        backgroundColor: '#007AFF',
+        backgroundColor: '#001f3f',
         paddingVertical: 15,
         marginHorizontal: 20,
         borderRadius: 10,
@@ -775,47 +692,5 @@
         fontWeight: 'bold',
     },
 });
-=======
-    },
-    aggregatedIndicator: {
-        width: 25,
-        height: 25,
-        borderRadius: 5,
-    },
-    cardCountText: {
-        fontWeight: 'bold',
-        textAlign: 'center',
-        fontSize: 16,
-    },
-    doubleTouchButton: {
-        backgroundColor: '#001f3f',
-        paddingVertical: 15,
-        marginHorizontal: 20,
-        borderRadius: 10,
-        justifyContent: 'center',
-        alignItems: 'center',
-        marginTop: 20,
-    },
-    doubleTouchButtonText: {
-        color: '#fff',
-        fontSize: 20,
-        fontWeight: 'bold',
-    },
-    saveScoresButton: {
-        backgroundColor: '#228B22',
-        paddingVertical: 15,
-        marginHorizontal: 20,
-        borderRadius: 10,
-        justifyContent: 'center',
-        alignItems: 'center',
-        marginTop: 10,
-    },
-    saveScoresButtonText: {
-        color: '#fff',
-        fontSize: 20,
-        fontWeight: 'bold',
-    },
-});
-
->>>>>>> 4df1b9e4
+
 export default RefereeModule;